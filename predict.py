--- conflicted
+++ resolved
@@ -191,13 +191,8 @@
             flow=None, ae=self.ae, clip=self.clip, t5=self.t5, config=None
         )
 
-<<<<<<< HEAD
-        # fp8 only works w/compute capability >= 8.9
-        self.disable_fp8 = disable_fp8 or torch.cuda.get_device_capability() < (8, 9)
         self.vae_scale_factor = 8
-=======
         self.disable_fp8 = disable_fp8
->>>>>>> 83b1af74
 
         if not self.disable_fp8:
             if compile_fp8:
